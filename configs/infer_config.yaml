--- conflicted
+++ resolved
@@ -44,7 +44,6 @@
 # Output file args
 gen_bigwig: True
 deletebg: False
-<<<<<<< HEAD
 out_resolution: "None"
 
 # Advanced torch distributed args
@@ -56,9 +55,6 @@
 layers: "None"
 denoise_h5_files: "None"
 intervals_file: "None"
-=======
 
 #Eval options
-best_metric_choice: "AUROC"
-threshold: 0.5
->>>>>>> 33afdc07
+best_metric_choice: "AUROC"